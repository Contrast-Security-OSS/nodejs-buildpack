// Copyright 2013 The Go Authors. All rights reserved.
// Use of this source code is governed by a BSD-style
// license that can be found in the LICENSE file.

//go:generate go run gen.go gen_common.go -output tables.go
//go:generate go run gen_index.go

package language

// TODO: Remove above NOTE after:
// - verifying that tables are dropped correctly (most notably matcher tables).

import (
	"errors"
	"fmt"
	"strings"
)

const (
	// maxCoreSize is the maximum size of a BCP 47 tag without variants and
	// extensions. Equals max lang (3) + script (4) + max reg (3) + 2 dashes.
	maxCoreSize = 12

	// max99thPercentileSize is a somewhat arbitrary buffer size that presumably
	// is large enough to hold at least 99% of the BCP 47 tags.
	max99thPercentileSize = 32

	// maxSimpleUExtensionSize is the maximum size of a -u extension with one
	// key-type pair. Equals len("-u-") + key (2) + dash + max value (8).
	maxSimpleUExtensionSize = 14
)

// Tag represents a BCP 47 language tag. It is used to specify an instance of a
// specific language or locale. All language tag values are guaranteed to be
// well-formed.
type Tag struct {
	lang   langID
	region regionID
	// TODO: we will soon run out of positions for script. Idea: instead of
	// storing lang, region, and script codes, store only the compact index and
	// have a lookup table from this code to its expansion. This greatly speeds
	// up table lookup, speed up common variant cases.
	// This will also immediately free up 3 extra bytes. Also, the pVariant
	// field can now be moved to the lookup table, as the compact index uniquely
	// determines the offset of a possible variant.
	script   scriptID
	pVariant byte   // offset in str, includes preceding '-'
	pExt     uint16 // offset of first extension, includes preceding '-'

	// str is the string representation of the Tag. It will only be used if the
	// tag has variants or extensions.
	str string
}

// Make is a convenience wrapper for Parse that omits the error.
// In case of an error, a sensible default is returned.
func Make(s string) Tag {
	return Default.Make(s)
}

// Make is a convenience wrapper for c.Parse that omits the error.
// In case of an error, a sensible default is returned.
func (c CanonType) Make(s string) Tag {
	t, _ := c.Parse(s)
	return t
}

// Raw returns the raw base language, script and region, without making an
// attempt to infer their values.
func (t Tag) Raw() (b Base, s Script, r Region) {
	return Base{t.lang}, Script{t.script}, Region{t.region}
}

// equalTags compares language, script and region subtags only.
func (t Tag) equalTags(a Tag) bool {
	return t.lang == a.lang && t.script == a.script && t.region == a.region
}

// IsRoot returns true if t is equal to language "und".
func (t Tag) IsRoot() bool {
	if int(t.pVariant) < len(t.str) {
		return false
	}
	return t.equalTags(und)
}

// private reports whether the Tag consists solely of a private use tag.
func (t Tag) private() bool {
	return t.str != "" && t.pVariant == 0
}

// CanonType can be used to enable or disable various types of canonicalization.
type CanonType int

const (
	// Replace deprecated base languages with their preferred replacements.
	DeprecatedBase CanonType = 1 << iota
	// Replace deprecated scripts with their preferred replacements.
	DeprecatedScript
	// Replace deprecated regions with their preferred replacements.
	DeprecatedRegion
	// Remove redundant scripts.
	SuppressScript
	// Normalize legacy encodings. This includes legacy languages defined in
	// CLDR as well as bibliographic codes defined in ISO-639.
	Legacy
	// Map the dominant language of a macro language group to the macro language
	// subtag. For example cmn -> zh.
	Macro
	// The CLDR flag should be used if full compatibility with CLDR is required.
	// There are a few cases where language.Tag may differ from CLDR. To follow all
	// of CLDR's suggestions, use All|CLDR.
	CLDR

	// Raw can be used to Compose or Parse without Canonicalization.
	Raw CanonType = 0

	// Replace all deprecated tags with their preferred replacements.
	Deprecated = DeprecatedBase | DeprecatedScript | DeprecatedRegion

	// All canonicalizations recommended by BCP 47.
	BCP47 = Deprecated | SuppressScript

	// All canonicalizations.
	All = BCP47 | Legacy | Macro

	// Default is the canonicalization used by Parse, Make and Compose. To
	// preserve as much information as possible, canonicalizations that remove
	// potentially valuable information are not included. The Matcher is
	// designed to recognize similar tags that would be the same if
	// they were canonicalized using All.
	Default = Deprecated | Legacy

	canonLang = DeprecatedBase | Legacy | Macro

	// TODO: LikelyScript, LikelyRegion: suppress similar to ICU.
)

// canonicalize returns the canonicalized equivalent of the tag and
// whether there was any change.
func (t Tag) canonicalize(c CanonType) (Tag, bool) {
	if c == Raw {
		return t, false
	}
	changed := false
	if c&SuppressScript != 0 {
		if t.lang < langNoIndexOffset && uint8(t.script) == suppressScript[t.lang] {
			t.script = 0
			changed = true
		}
	}
	if c&canonLang != 0 {
		for {
			if l, aliasType := normLang(t.lang); l != t.lang {
				switch aliasType {
				case langLegacy:
					if c&Legacy != 0 {
						if t.lang == _sh && t.script == 0 {
							t.script = _Latn
						}
						t.lang = l
						changed = true
					}
				case langMacro:
					if c&Macro != 0 {
						// We deviate here from CLDR. The mapping "nb" -> "no"
						// qualifies as a typical Macro language mapping.  However,
						// for legacy reasons, CLDR maps "no", the macro language
						// code for Norwegian, to the dominant variant "nb". This
						// change is currently under consideration for CLDR as well.
						// See http://unicode.org/cldr/trac/ticket/2698 and also
						// http://unicode.org/cldr/trac/ticket/1790 for some of the
						// practical implications. TODO: this check could be removed
						// if CLDR adopts this change.
						if c&CLDR == 0 || t.lang != _nb {
							changed = true
							t.lang = l
						}
					}
				case langDeprecated:
					if c&DeprecatedBase != 0 {
						if t.lang == _mo && t.region == 0 {
							t.region = _MD
						}
						t.lang = l
						changed = true
						// Other canonicalization types may still apply.
						continue
					}
				}
			} else if c&Legacy != 0 && t.lang == _no && c&CLDR != 0 {
				t.lang = _nb
				changed = true
			}
			break
		}
	}
	if c&DeprecatedScript != 0 {
		if t.script == _Qaai {
			changed = true
			t.script = _Zinh
		}
	}
	if c&DeprecatedRegion != 0 {
		if r := normRegion(t.region); r != 0 {
			changed = true
			t.region = r
		}
	}
	return t, changed
}

// Canonicalize returns the canonicalized equivalent of the tag.
func (c CanonType) Canonicalize(t Tag) (Tag, error) {
	t, changed := t.canonicalize(c)
	if changed {
		t.remakeString()
	}
	return t, nil
}

// Confidence indicates the level of certainty for a given return value.
// For example, Serbian may be written in Cyrillic or Latin script.
// The confidence level indicates whether a value was explicitly specified,
// whether it is typically the only possible value, or whether there is
// an ambiguity.
type Confidence int

const (
	No    Confidence = iota // full confidence that there was no match
	Low                     // most likely value picked out of a set of alternatives
	High                    // value is generally assumed to be the correct match
	Exact                   // exact match or explicitly specified value
)

var confName = []string{"No", "Low", "High", "Exact"}

func (c Confidence) String() string {
	return confName[c]
}

// remakeString is used to update t.str in case lang, script or region changed.
// It is assumed that pExt and pVariant still point to the start of the
// respective parts.
func (t *Tag) remakeString() {
	if t.str == "" {
		return
	}
	extra := t.str[t.pVariant:]
	if t.pVariant > 0 {
		extra = extra[1:]
	}
	if t.equalTags(und) && strings.HasPrefix(extra, "x-") {
		t.str = extra
		t.pVariant = 0
		t.pExt = 0
		return
	}
	var buf [max99thPercentileSize]byte // avoid extra memory allocation in most cases.
	b := buf[:t.genCoreBytes(buf[:])]
	if extra != "" {
		diff := len(b) - int(t.pVariant)
		b = append(b, '-')
		b = append(b, extra...)
		t.pVariant = uint8(int(t.pVariant) + diff)
		t.pExt = uint16(int(t.pExt) + diff)
	} else {
		t.pVariant = uint8(len(b))
		t.pExt = uint16(len(b))
	}
	t.str = string(b)
}

// genCoreBytes writes a string for the base languages, script and region tags
// to the given buffer and returns the number of bytes written. It will never
// write more than maxCoreSize bytes.
func (t *Tag) genCoreBytes(buf []byte) int {
	n := t.lang.stringToBuf(buf[:])
	if t.script != 0 {
		n += copy(buf[n:], "-")
		n += copy(buf[n:], t.script.String())
	}
	if t.region != 0 {
		n += copy(buf[n:], "-")
		n += copy(buf[n:], t.region.String())
	}
	return n
}

// String returns the canonical string representation of the language tag.
func (t Tag) String() string {
	if t.str != "" {
		return t.str
	}
	if t.script == 0 && t.region == 0 {
		return t.lang.String()
	}
	buf := [maxCoreSize]byte{}
	return string(buf[:t.genCoreBytes(buf[:])])
}

// MarshalText implements encoding.TextMarshaler.
func (t Tag) MarshalText() (text []byte, err error) {
	if t.str != "" {
		text = append(text, t.str...)
	} else if t.script == 0 && t.region == 0 {
		text = append(text, t.lang.String()...)
	} else {
		buf := [maxCoreSize]byte{}
		text = buf[:t.genCoreBytes(buf[:])]
	}
	return text, nil
}

// UnmarshalText implements encoding.TextUnmarshaler.
func (t *Tag) UnmarshalText(text []byte) error {
	tag, err := Raw.Parse(string(text))
	*t = tag
	return err
}

// Base returns the base language of the language tag. If the base language is
// unspecified, an attempt will be made to infer it from the context.
// It uses a variant of CLDR's Add Likely Subtags algorithm. This is subject to change.
func (t Tag) Base() (Base, Confidence) {
	if t.lang != 0 {
		return Base{t.lang}, Exact
	}
	c := High
	if t.script == 0 && !(Region{t.region}).IsCountry() {
		c = Low
	}
	if tag, err := addTags(t); err == nil && tag.lang != 0 {
		return Base{tag.lang}, c
	}
	return Base{0}, No
}

// Script infers the script for the language tag. If it was not explicitly given, it will infer
// a most likely candidate.
// If more than one script is commonly used for a language, the most likely one
// is returned with a low confidence indication. For example, it returns (Cyrl, Low)
// for Serbian.
// If a script cannot be inferred (Zzzz, No) is returned. We do not use Zyyy (undetermined)
// as one would suspect from the IANA registry for BCP 47. In a Unicode context Zyyy marks
// common characters (like 1, 2, 3, '.', etc.) and is therefore more like multiple scripts.
// See http://www.unicode.org/reports/tr24/#Values for more details. Zzzz is also used for
// unknown value in CLDR.  (Zzzz, Exact) is returned if Zzzz was explicitly specified.
// Note that an inferred script is never guaranteed to be the correct one. Latin is
// almost exclusively used for Afrikaans, but Arabic has been used for some texts
// in the past.  Also, the script that is commonly used may change over time.
// It uses a variant of CLDR's Add Likely Subtags algorithm. This is subject to change.
func (t Tag) Script() (Script, Confidence) {
	if t.script != 0 {
		return Script{t.script}, Exact
	}
	sc, c := scriptID(_Zzzz), No
	if t.lang < langNoIndexOffset {
		if scr := scriptID(suppressScript[t.lang]); scr != 0 {
			// Note: it is not always the case that a language with a suppress
			// script value is only written in one script (e.g. kk, ms, pa).
			if t.region == 0 {
				return Script{scriptID(scr)}, High
			}
			sc, c = scr, High
		}
	}
	if tag, err := addTags(t); err == nil {
		if tag.script != sc {
			sc, c = tag.script, Low
		}
	} else {
		t, _ = (Deprecated | Macro).Canonicalize(t)
		if tag, err := addTags(t); err == nil && tag.script != sc {
			sc, c = tag.script, Low
		}
	}
	return Script{sc}, c
}

// Region returns the region for the language tag. If it was not explicitly given, it will
// infer a most likely candidate from the context.
// It uses a variant of CLDR's Add Likely Subtags algorithm. This is subject to change.
func (t Tag) Region() (Region, Confidence) {
	if t.region != 0 {
		return Region{t.region}, Exact
	}
	if t, err := addTags(t); err == nil {
		return Region{t.region}, Low // TODO: differentiate between high and low.
	}
	t, _ = (Deprecated | Macro).Canonicalize(t)
	if tag, err := addTags(t); err == nil {
		return Region{tag.region}, Low
	}
	return Region{_ZZ}, No // TODO: return world instead of undetermined?
}

// Variant returns the variants specified explicitly for this language tag.
// or nil if no variant was specified.
func (t Tag) Variants() []Variant {
	v := []Variant{}
	if int(t.pVariant) < int(t.pExt) {
		for x, str := "", t.str[t.pVariant:t.pExt]; str != ""; {
			x, str = nextToken(str)
			v = append(v, Variant{x})
		}
	}
	return v
}

// Parent returns the CLDR parent of t. In CLDR, missing fields in data for a
// specific language are substituted with fields from the parent language.
// The parent for a language may change for newer versions of CLDR.
//
// Parent returns a tag for a less specific language that is mutually
// intelligible or Und if there is no such language. This may not be the same as
// simply stripping the last BCP 47 subtag. For instance, the parent of "zh-TW"
// is "zh-Hant", and the parent of "zh-Hant" is "und".
func (t Tag) Parent() Tag {
	if t.str != "" {
		// Strip the variants and extensions.
		t, _ = Raw.Compose(t.Raw())
		if t.region == 0 && t.script != 0 && t.lang != 0 {
			base, _ := addTags(Tag{lang: t.lang})
			if base.script == t.script {
				return Tag{lang: t.lang}
			}
		}
		return t
	}
	if t.lang != 0 {
		if t.region != 0 {
			maxScript := t.script
			if maxScript == 0 {
				max, _ := addTags(t)
				maxScript = max.script
			}

			for i := range parents {
				if langID(parents[i].lang) == t.lang && scriptID(parents[i].maxScript) == maxScript {
					for _, r := range parents[i].fromRegion {
						if regionID(r) == t.region {
							return Tag{
								lang:   t.lang,
								script: scriptID(parents[i].script),
								region: regionID(parents[i].toRegion),
							}
						}
					}
				}
			}

			// Strip the script if it is the default one.
			base, _ := addTags(Tag{lang: t.lang})
			if base.script != maxScript {
				return Tag{lang: t.lang, script: maxScript}
			}
			return Tag{lang: t.lang}
		} else if t.script != 0 {
			// The parent for an base-script pair with a non-default script is
			// "und" instead of the base language.
			base, _ := addTags(Tag{lang: t.lang})
			if base.script != t.script {
				return und
			}
			return Tag{lang: t.lang}
		}
	}
	return und
}

// returns token t and the rest of the string.
func nextToken(s string) (t, tail string) {
	p := strings.Index(s[1:], "-")
	if p == -1 {
		return s[1:], ""
	}
	p++
	return s[1:p], s[p:]
}

// Extension is a single BCP 47 extension.
type Extension struct {
	s string
}

// String returns the string representation of the extension, including the
// type tag.
func (e Extension) String() string {
	return e.s
}

// ParseExtension parses s as an extension and returns it on success.
func ParseExtension(s string) (e Extension, err error) {
	scan := makeScannerString(s)
	var end int
	if n := len(scan.token); n != 1 {
		return Extension{}, errSyntax
	}
	scan.toLower(0, len(scan.b))
	end = parseExtension(&scan)
	if end != len(s) {
		return Extension{}, errSyntax
	}
	return Extension{string(scan.b)}, nil
}

// Type returns the one-byte extension type of e. It returns 0 for the zero
// exception.
func (e Extension) Type() byte {
	if e.s == "" {
		return 0
	}
	return e.s[0]
}

// Tokens returns the list of tokens of e.
func (e Extension) Tokens() []string {
	return strings.Split(e.s, "-")
}

// Extension returns the extension of type x for tag t. It will return
// false for ok if t does not have the requested extension. The returned
// extension will be invalid in this case.
func (t Tag) Extension(x byte) (ext Extension, ok bool) {
	for i := int(t.pExt); i < len(t.str)-1; {
		var ext string
		i, ext = getExtension(t.str, i)
		if ext[0] == x {
			return Extension{ext}, true
		}
	}
	return Extension{}, false
}

// Extensions returns all extensions of t.
func (t Tag) Extensions() []Extension {
	e := []Extension{}
	for i := int(t.pExt); i < len(t.str)-1; {
		var ext string
		i, ext = getExtension(t.str, i)
		e = append(e, Extension{ext})
	}
	return e
}

// TypeForKey returns the type associated with the given key, where key and type
// are of the allowed values defined for the Unicode locale extension ('u') in
// http://www.unicode.org/reports/tr35/#Unicode_Language_and_Locale_Identifiers.
// TypeForKey will traverse the inheritance chain to get the correct value.
func (t Tag) TypeForKey(key string) string {
	if start, end, _ := t.findTypeForKey(key); end != start {
		return t.str[start:end]
	}
	return ""
}

var (
	errPrivateUse       = errors.New("cannot set a key on a private use tag")
	errInvalidArguments = errors.New("invalid key or type")
)

// SetTypeForKey returns a new Tag with the key set to type, where key and type
// are of the allowed values defined for the Unicode locale extension ('u') in
// http://www.unicode.org/reports/tr35/#Unicode_Language_and_Locale_Identifiers.
// An empty value removes an existing pair with the same key.
func (t Tag) SetTypeForKey(key, value string) (Tag, error) {
	if t.private() {
		return t, errPrivateUse
	}
	if len(key) != 2 {
		return t, errInvalidArguments
	}

	// Remove the setting if value is "".
	if value == "" {
		start, end, _ := t.findTypeForKey(key)
		if start != end {
			// Remove key tag and leading '-'.
			start -= 4

			// Remove a possible empty extension.
			if (end == len(t.str) || t.str[end+2] == '-') && t.str[start-2] == '-' {
				start -= 2
			}
			if start == int(t.pVariant) && end == len(t.str) {
				t.str = ""
				t.pVariant, t.pExt = 0, 0
			} else {
				t.str = fmt.Sprintf("%s%s", t.str[:start], t.str[end:])
			}
		}
		return t, nil
	}

	if len(value) < 3 || len(value) > 8 {
		return t, errInvalidArguments
	}

	var (
		buf    [maxCoreSize + maxSimpleUExtensionSize]byte
		uStart int // start of the -u extension.
	)

	// Generate the tag string if needed.
	if t.str == "" {
		uStart = t.genCoreBytes(buf[:])
		buf[uStart] = '-'
		uStart++
	}

	// Create new key-type pair and parse it to verify.
	b := buf[uStart:]
	copy(b, "u-")
	copy(b[2:], key)
	b[4] = '-'
	b = b[:5+copy(b[5:], value)]
	scan := makeScanner(b)
	if parseExtensions(&scan); scan.err != nil {
		return t, scan.err
	}

	// Assemble the replacement string.
	if t.str == "" {
		t.pVariant, t.pExt = byte(uStart-1), uint16(uStart-1)
		t.str = string(buf[:uStart+len(b)])
	} else {
		s := t.str
		start, end, hasExt := t.findTypeForKey(key)
		if start == end {
			if hasExt {
				b = b[2:]
			}
			t.str = fmt.Sprintf("%s-%s%s", s[:start], b, s[end:])
		} else {
			t.str = fmt.Sprintf("%s%s%s", s[:start], value, s[end:])
		}
	}
	return t, nil
}

// findKeyAndType returns the start and end position for the type corresponding
// to key or the point at which to insert the key-value pair if the type
// wasn't found. The hasExt return value reports whether an -u extension was present.
// Note: the extensions are typically very small and are likely to contain
// only one key-type pair.
func (t Tag) findTypeForKey(key string) (start, end int, hasExt bool) {
	p := int(t.pExt)
	if len(key) != 2 || p == len(t.str) || p == 0 {
		return p, p, false
	}
	s := t.str

	// Find the correct extension.
	for p++; s[p] != 'u'; p++ {
		if s[p] > 'u' {
			p--
			return p, p, false
		}
		if p = nextExtension(s, p); p == len(s) {
			return len(s), len(s), false
		}
	}
	// Proceed to the hyphen following the extension name.
	p++

	// curKey is the key currently being processed.
	curKey := ""

	// Iterate over keys until we get the end of a section.
	for {
		// p points to the hyphen preceding the current token.
		if p3 := p + 3; s[p3] == '-' {
			// Found a key.
			// Check whether we just processed the key that was requested.
			if curKey == key {
				return start, p, true
			}
			// Set to the next key and continue scanning type tokens.
			curKey = s[p+1 : p3]
			if curKey > key {
				return p, p, true
			}
			// Start of the type token sequence.
			start = p + 4
			// A type is at least 3 characters long.
			p += 7 // 4 + 3
		} else {
			// Attribute or type, which is at least 3 characters long.
			p += 4
		}
		// p points past the third character of a type or attribute.
		max := p + 5 // maximum length of token plus hyphen.
		if len(s) < max {
			max = len(s)
		}
		for ; p < max && s[p] != '-'; p++ {
		}
		// Bail if we have exhausted all tokens or if the next token starts
		// a new extension.
		if p == len(s) || s[p+2] == '-' {
			if curKey == key {
				return start, p, true
			}
			return p, p, true
		}
	}
}

// CompactIndex returns an index, where 0 <= index < NumCompactTags, for tags
// for which data exists in the text repository. The index will change over time
// and should not be stored in persistent storage. Extensions, except for the
// 'va' type of the 'u' extension, are ignored. It will return 0, false if no
// compact tag exists, where 0 is the index for the root language (Und).
func CompactIndex(t Tag) (index int, ok bool) {
	// TODO: perhaps give more frequent tags a lower index.
	// TODO: we could make the indexes stable. This will excluded some
	//       possibilities for optimization, so don't do this quite yet.
	b, s, r := t.Raw()
	if len(t.str) > 0 {
		if strings.HasPrefix(t.str, "x-") {
			// We have no entries for user-defined tags.
			return 0, false
		}
		if uint16(t.pVariant) != t.pExt {
			// There are no tags with variants and an u-va type.
			if t.TypeForKey("va") != "" {
				return 0, false
			}
			t, _ = Raw.Compose(b, s, r, t.Variants())
		} else if _, ok := t.Extension('u'); ok {
			// Strip all but the 'va' entry.
			variant := t.TypeForKey("va")
			t, _ = Raw.Compose(b, s, r)
			t, _ = t.SetTypeForKey("va", variant)
		}
		if len(t.str) > 0 {
			// We have some variants.
			for i, s := range specialTags {
				if s == t {
					return i + 1, true
				}
			}
			return 0, false
		}
	}
	// No variants specified: just compare core components.
	// The key has the form lllssrrr, where l, s, and r are nibbles for
	// respectively the langID, scriptID, and regionID.
	key := uint32(b.langID) << (8 + 12)
	key |= uint32(s.scriptID) << 12
	key |= uint32(r.regionID)
	x, ok := coreTags[key]
	return int(x), ok
}

// Base is an ISO 639 language code, used for encoding the base language
// of a language tag.
type Base struct {
	langID
}

// ParseBase parses a 2- or 3-letter ISO 639 code.
// It returns a ValueError if s is a well-formed but unknown language identifier
// or another error if another error occurred.
func ParseBase(s string) (Base, error) {
	if n := len(s); n < 2 || 3 < n {
		return Base{}, errSyntax
	}
	var buf [3]byte
	l, err := getLangID(buf[:copy(buf[:], s)])
	return Base{l}, err
}

// Script is a 4-letter ISO 15924 code for representing scripts.
// It is idiomatically represented in title case.
type Script struct {
	scriptID
}

// ParseScript parses a 4-letter ISO 15924 code.
// It returns a ValueError if s is a well-formed but unknown script identifier
// or another error if another error occurred.
func ParseScript(s string) (Script, error) {
	if len(s) != 4 {
		return Script{}, errSyntax
	}
	var buf [4]byte
	sc, err := getScriptID(script, buf[:copy(buf[:], s)])
	return Script{sc}, err
}

// Region is an ISO 3166-1 or UN M.49 code for representing countries and regions.
type Region struct {
	regionID
}

// EncodeM49 returns the Region for the given UN M.49 code.
// It returns an error if r is not a valid code.
func EncodeM49(r int) (Region, error) {
	rid, err := getRegionM49(r)
	return Region{rid}, err
}

// ParseRegion parses a 2- or 3-letter ISO 3166-1 or a UN M.49 code.
// It returns a ValueError if s is a well-formed but unknown region identifier
// or another error if another error occurred.
func ParseRegion(s string) (Region, error) {
	if n := len(s); n < 2 || 3 < n {
		return Region{}, errSyntax
	}
	var buf [3]byte
	r, err := getRegionID(buf[:copy(buf[:], s)])
	return Region{r}, err
}

<<<<<<< HEAD
// String returns the BCP 47 representation for the region.
// It returns "ZZ" for an unspecified region.
func (r Region) String() string {
	return r.regionID.String()
}

// ISO3 returns the 3-letter ISO code of r.
// Note that not all regions have a 3-letter ISO code.
// In such cases this method returns "ZZZ".
func (r Region) ISO3() string {
	return r.regionID.ISO3()
}

// M49 returns the UN M.49 encoding of r, or 0 if this encoding
// is not defined for r.
func (r Region) M49() int {
	return r.regionID.M49()
}

// IsPrivateUse reports whether r has the ISO 3166 User-assigned status. This
// may include private-use tags that are assigned by CLDR and used in this
// implementation. So IsPrivateUse and IsCountry can be simultaneously true.
func (r Region) IsPrivateUse() bool {
	return r.regionID.IsPrivateUse()
}

=======
>>>>>>> c7871cab
// IsCountry returns whether this region is a country or autonomous area. This
// includes non-standard definitions from CLDR.
func (r Region) IsCountry() bool {
	if r.regionID == 0 || r.IsGroup() || r.IsPrivateUse() && r.regionID != _XK {
		return false
	}
	return true
}

// IsGroup returns whether this region defines a collection of regions. This
// includes non-standard definitions from CLDR.
func (r Region) IsGroup() bool {
	if r.regionID == 0 {
		return false
	}
	return int(regionInclusion[r.regionID]) < len(regionContainment)
}

// Contains returns whether Region c is contained by Region r. It returns true
// if c == r.
func (r Region) Contains(c Region) bool {
	return r.regionID.contains(c.regionID)
}

func (r regionID) contains(c regionID) bool {
	if r == c {
		return true
	}
	g := regionInclusion[r]
	if g >= nRegionGroups {
		return false
	}
	m := regionContainment[g]

	d := regionInclusion[c]
	b := regionInclusionBits[d]

	// A contained country may belong to multiple disjoint groups. Matching any
	// of these indicates containment. If the contained region is a group, it
	// must strictly be a subset.
	if d >= nRegionGroups {
		return b&m != 0
	}
	return b&^m == 0
}

var errNoTLD = errors.New("language: region is not a valid ccTLD")

// TLD returns the country code top-level domain (ccTLD). UK is returned for GB.
// In all other cases it returns either the region itself or an error.
//
// This method may return an error for a region for which there exists a
// canonical form with a ccTLD. To get that ccTLD canonicalize r first. The
// region will already be canonicalized it was obtained from a Tag that was
// obtained using any of the default methods.
func (r Region) TLD() (Region, error) {
	// See http://en.wikipedia.org/wiki/Country_code_top-level_domain for the
	// difference between ISO 3166-1 and IANA ccTLD.
	if r.regionID == _GB {
		r = Region{_UK}
	}
	if (r.typ() & ccTLD) == 0 {
		return Region{}, errNoTLD
	}
	return r, nil
}

// Canonicalize returns the region or a possible replacement if the region is
// deprecated. It will not return a replacement for deprecated regions that
// are split into multiple regions.
func (r Region) Canonicalize() Region {
	if cr := normRegion(r.regionID); cr != 0 {
		return Region{cr}
	}
	return r
}

// Variant represents a registered variant of a language as defined by BCP 47.
type Variant struct {
	variant string
}

// ParseVariant parses and returns a Variant. An error is returned if s is not
// a valid variant.
func ParseVariant(s string) (Variant, error) {
	s = strings.ToLower(s)
	if _, ok := variantIndex[s]; ok {
		return Variant{s}, nil
	}
	return Variant{}, mkErrInvalid([]byte(s))
}

// String returns the string representation of the variant.
func (v Variant) String() string {
	return v.variant
}<|MERGE_RESOLUTION|>--- conflicted
+++ resolved
@@ -814,35 +814,6 @@
 	return Region{r}, err
 }
 
-<<<<<<< HEAD
-// String returns the BCP 47 representation for the region.
-// It returns "ZZ" for an unspecified region.
-func (r Region) String() string {
-	return r.regionID.String()
-}
-
-// ISO3 returns the 3-letter ISO code of r.
-// Note that not all regions have a 3-letter ISO code.
-// In such cases this method returns "ZZZ".
-func (r Region) ISO3() string {
-	return r.regionID.ISO3()
-}
-
-// M49 returns the UN M.49 encoding of r, or 0 if this encoding
-// is not defined for r.
-func (r Region) M49() int {
-	return r.regionID.M49()
-}
-
-// IsPrivateUse reports whether r has the ISO 3166 User-assigned status. This
-// may include private-use tags that are assigned by CLDR and used in this
-// implementation. So IsPrivateUse and IsCountry can be simultaneously true.
-func (r Region) IsPrivateUse() bool {
-	return r.regionID.IsPrivateUse()
-}
-
-=======
->>>>>>> c7871cab
 // IsCountry returns whether this region is a country or autonomous area. This
 // includes non-standard definitions from CLDR.
 func (r Region) IsCountry() bool {
