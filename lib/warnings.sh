--- conflicted
+++ resolved
@@ -1,33 +1,18 @@
-<<<<<<< HEAD
-warn_semver_range() {
-  local semver_range=$1
-  if [ "$semver_range" == "" ]; then
-    warning "Node version not specified in package.json"
-  elif [ "$semver_range" == "*" ]; then
-    warning "Avoid semver ranges like '*' in engines.node"
-  elif [ ${semver_range:0:1} == ">" ]; then
-    warning "Avoid semver ranges starting with '>' in engines.node"
-=======
 warn_node_engine() {
   local node_engine=$1
   if [ "$node_engine" == "" ]; then
-    warning "Node version not specified in package.json" "https://devcenter.heroku.com/articles/nodejs-support#specifying-a-node-js-version"
+    warning "Node version not specified in package.json" "http://docs.cloudfoundry.org/buildpacks/node/node-tips.html"
   elif [ "$node_engine" == "*" ]; then
-    warning "Dangerous semver range (*) in engines.node" "https://devcenter.heroku.com/articles/nodejs-support#specifying-a-node-js-version"
+    warning "Dangerous semver range (*) in engines.node" "http://docs.cloudfoundry.org/buildpacks/node/node-tips.html"
   elif [ ${node_engine:0:1} == ">" ]; then
-    warning "Dangerous semver range (>) in engines.node" "https://devcenter.heroku.com/articles/nodejs-support#specifying-a-node-js-version"
->>>>>>> d8fbb5b0
+    warning "Dangerous semver range (>) in engines.node" "http://docs.cloudfoundry.org/buildpacks/node/node-tips.html"
   fi
 }
 
 warn_node_modules() {
   local modules_source=$1
   if [ "$modules_source" == "prebuilt" ]; then
-<<<<<<< HEAD
-    warning "Avoid checking node_modules into source control"
-=======
     warning "node_modules checked into source control" "https://www.npmjs.org/doc/misc/npm-faq.html#should-i-check-my-node_modules-folder-into-git-"
->>>>>>> d8fbb5b0
   elif [ "$modules_source" == "" ]; then
     warning "No package.json found"
   fi
