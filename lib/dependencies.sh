list_dependencies() {
  local build_dir="$1"

  cd "$build_dir"
  if $YARN; then
    echo ""
    (yarn list --depth=0 || true) 2>/dev/null
    echo ""
  else
    (npm ls --depth=0 | tail -n +2 || true) 2>/dev/null
  fi
}

run_if_present() {
  local script_name=${1:-}
  local has_script=$(read_json "$BUILD_DIR/package.json" ".scripts[\"$script_name\"]")
  if [ -n "$has_script" ]; then
    if $YARN; then
      echo "Running $script_name (yarn)"
      yarn run "$script_name"
    else
      echo "Running $script_name"
      npm run "$script_name" --if-present
    fi
  fi
}

yarn_node_modules() {
  local build_dir=${1:-}

  echo "Installing node modules (yarn.lock)"
  cd "$build_dir"
<<<<<<< HEAD

  local mirror_dir="$build_dir/npm-packages-offline-cache"

  if [ -d "$mirror_dir" ]; then
    echo "Found yarn mirror directory $mirror_dir"
    echo "Running yarn in offline mode"
    yarn config set yarn-offline-mirror "$mirror_dir"
    run_yarn $build_dir --offline
  else
    echo "Running yarn in online mode"
    echo "To run yarn in offline mode, see: https://yarnpkg.com/blog/2016/11/24/offline-mirror"
    run_yarn $build_dir
  fi
=======
  yarn install --pure-lockfile --ignore-engines 2>&1
>>>>>>> 1e27aeb1
}

run_yarn() {
    local build_dir=${1:-}
    local offline_flag=${2:-}

    yarn install $offline_flag --pure-lockfile --ignore-engines --cache-folder $build_dir/.cache/yarn 2>&1

    # according to docs: "Verifies that versions of the package dependencies in the current project’s package.json matches that of yarn’s lock file."
    # however, appears to also check for the presence of deps in node_modules, so must be run after install
    if $(yarn check $offline_flag 1>/dev/null); then
      echo "yarn.lock and package.json match"
    else
      echo "yarn.lock is outdated"
      warning "yarn.lock is outdated." "run \`yarn install\`, commit the updated \`yarn.lock\`, and redeploy"
    fi
}

npm_node_modules() {
  local build_dir=${1:-}

  if [ -e $build_dir/package.json ]; then
    cd $build_dir

    if [ -e $build_dir/npm-shrinkwrap.json ]; then
      echo "Installing node modules (package.json + shrinkwrap)"
    else
      echo "Installing node modules (package.json)"
    fi
    npm install --unsafe-perm --userconfig $build_dir/.npmrc 2>&1
  else
    echo "Skipping (no package.json)"
  fi
}

npm_rebuild() {
  local build_dir=${1:-}

  if [ -e $build_dir/package.json ]; then
    cd $build_dir
    echo "Rebuilding any native modules"
    npm rebuild --nodedir=$build_dir/.heroku/node 2>&1
    if [ -e $build_dir/npm-shrinkwrap.json ]; then
      echo "Installing any new modules (package.json + shrinkwrap)"
    else
      echo "Installing any new modules (package.json)"
    fi
    npm install --unsafe-perm --userconfig $build_dir/.npmrc 2>&1
  else
    echo "Skipping (no package.json)"
  fi
}<|MERGE_RESOLUTION|>--- conflicted
+++ resolved
@@ -30,7 +30,6 @@
 
   echo "Installing node modules (yarn.lock)"
   cd "$build_dir"
-<<<<<<< HEAD
 
   local mirror_dir="$build_dir/npm-packages-offline-cache"
 
@@ -44,16 +43,13 @@
     echo "To run yarn in offline mode, see: https://yarnpkg.com/blog/2016/11/24/offline-mirror"
     run_yarn $build_dir
   fi
-=======
-  yarn install --pure-lockfile --ignore-engines 2>&1
->>>>>>> 1e27aeb1
 }
 
 run_yarn() {
     local build_dir=${1:-}
     local offline_flag=${2:-}
 
-    yarn install $offline_flag --pure-lockfile --ignore-engines --cache-folder $build_dir/.cache/yarn 2>&1
+    yarn install $offline_flag --pure-lockfile --ignore-engines 2>&1
 
     # according to docs: "Verifies that versions of the package dependencies in the current project’s package.json matches that of yarn’s lock file."
     # however, appears to also check for the presence of deps in node_modules, so must be run after install
