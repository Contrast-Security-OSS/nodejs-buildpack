--- conflicted
+++ resolved
@@ -42,13 +42,9 @@
 
 ### Testing
 
-<<<<<<< HEAD
-To test this buildpack, run the following commands from the buildpack's directory:
-=======
 Buildpacks use the [Cutlass](https://github.com/cloudfoundry/libbuildpack/tree/master/cutlass) framework for running integration tests.
 
 To test this buildpack, run the following command from the buildpack's directory:
->>>>>>> 827cb262
 
 1. Source the .envrc file in the buildpack directory.
 
@@ -76,13 +72,6 @@
     ```bash
     ./scripts/integration.sh
     ```
-<<<<<<< HEAD
-    
-   **Tip:** If you don't have access to a Cloud Foundry or if you're missing required permissions, take a look at [PCF Dev](https://pivotal.io/pcf-dev) which provides you with a Pivotal Cloud Foundry for local development.
-=======
-
-More information can be found on Github [cutlass](https://github.com/cloudfoundry/libbuildpack/tree/master/cutlass).
->>>>>>> 827cb262
 
 ### Contributing
 
