#!/usr/bin/env bash
# bin/compile <build-dir> <cache-dir> <env-dir>

set -e
set -o pipefail   # dont ignore exit codes when piping output
set -o nounset    # fail on unset variables
unset GIT_DIR     # Avoid GIT_DIR leak from previous build steps

### Constants

DEFAULT_CACHE="node_modules bower_components"

### Configure directories

BUILD_DIR=${1:-}
CACHE_DIR=${2:-}
ENV_DIR=${3:-}
BP_DIR=$(cd $(dirname ${0:-}); cd ..; pwd)
$BP_DIR/compile-extensions/bin/check_stack_support

mkdir -p "$BUILD_DIR/.heroku/node/"
cd $BUILD_DIR
export PATH="$BUILD_DIR/.heroku/node/bin:$BUILD_DIR/.heroku/yarn/bin":$PATH

<<<<<<< HEAD
# CF Common
export BUILDPACK_PATH=$BP_DIR
source $BP_DIR/compile-extensions/lib/common
# END CF Common
LOG_FILE='/tmp/node-build-log.txt'
=======
LOG_FILE=$(mktemp -t node-build-log.XXXXX)
>>>>>>> 0387c211
echo "" > "$LOG_FILE"

### Load dependencies

source $BP_DIR/lib/output.sh
source $BP_DIR/lib/json.sh
source $BP_DIR/lib/failure.sh
source $BP_DIR/lib/environment.sh
source $BP_DIR/lib/binaries.sh
source $BP_DIR/lib/cache.sh
source $BP_DIR/lib/dependencies.sh
source $BP_DIR/lib/vendor/new_relic/install.sh $BUILD_DIR

### Handle errors

handle_failure() {
  header "Build failed"
  warn_untracked_dependencies "$LOG_FILE"
  warn_angular_resolution "$LOG_FILE"
  warn_missing_devdeps "$LOG_FILE"
  warn_econnreset "$LOG_FILE"
  failure_message | output "$LOG_FILE"
}
trap 'handle_failure' ERR

### Check initial state

[ -e "$BUILD_DIR/node_modules" ] && PREBUILD=true || PREBUILD=false
[ -f "$BUILD_DIR/yarn.lock" ] && YARN=true || YARN=false

node_modules_subdirs=0
if [ -d "$BUILD_DIR/node_modules" ]; then
  node_modules_subdirs=$(find "$BUILD_DIR"/node_modules -mindepth 1 -maxdepth 1 -type d | wc -l)
fi

if [ "$node_modules_subdirs" -eq 0 ]; then
	info "PRO TIP: It is recommended to vendor the application's Node.js dependencies"
	info "         See http://docs.cloudfoundry.org/buildpacks/node/index.html#vendoring for more information"
fi

### Failures that should be caught immediately

fail_invalid_package_json "$BUILD_DIR"
warn_prebuilt_modules "$BUILD_DIR"
warn_missing_package_json "$BUILD_DIR"

### Compile

create_env() {
  write_profile "$BP_DIR" "$BUILD_DIR"
  export_env_dir "$ENV_DIR"
  create_default_env
}

header "Creating runtime environment"
create_env # can't pipe the whole thing because piping causes subshells, preventing exports
list_node_config | output "$LOG_FILE"

install_bins() {
  local node_engine=$(read_json "$BUILD_DIR/package.json" ".engines.node")
  local iojs_engine=$(read_json "$BUILD_DIR/package.json" ".engines.iojs")
  local npm_engine=$(read_json "$BUILD_DIR/package.json" ".engines.npm")
  local yarn_engine=$(read_json "$BUILD_DIR/package.json" ".engines.yarn")

  if [ -n "$iojs_engine" ]; then
    echo "engines.iojs (package.json):  $iojs_engine (iojs)"
  else
    echo "engines.node (package.json):  ${node_engine:-unspecified}"
  fi
  echo "engines.npm (package.json):   ${npm_engine:-unspecified (use default)}"
  echo ""

  if [ -n "$iojs_engine" ]; then
    warn_node_engine "$iojs_engine"
    install_iojs "$iojs_engine" "$BUILD_DIR/.heroku/node"
    echo "Using bundled npm version for iojs compatibility: `npm --version`"
  else
    warn_node_engine "$node_engine"
    install_nodejs "$node_engine" "$BUILD_DIR/.heroku/node"
    install_npm "$npm_engine" "$BUILD_DIR/.heroku/node"
  fi
<<<<<<< HEAD
=======
  if $YARN; then
    install_yarn "$BUILD_DIR/.heroku/yarn" "$yarn_engine"
  fi

  warn_old_npm
>>>>>>> 0387c211
}

header "Installing binaries"
install_bins | output "$LOG_FILE"

restore_cache() {
  local cache_status="$(get_cache_status)"

  if $YARN; then
    if [ -e "$BUILD_DIR/node_modules" ]; then
      warn "node_modules checked into source control" "https://blog.heroku.com/node-habits-2016#9-only-git-the-important-bits"
      rm -rf "$BUILD_DIR/node_modules"
    fi
  fi
  if [ "$cache_status" == "valid" ]; then
    local cache_directories=$(get_cache_directories)
    if [ "$cache_directories" == "" ]; then
      echo "Loading 2 from cacheDirectories (default):"
      restore_cache_directories "$BUILD_DIR" "$CACHE_DIR" "$DEFAULT_CACHE"
    else
      echo "Loading $(echo $cache_directories | wc -w | xargs) from cacheDirectories (package.json):"
      restore_cache_directories "$BUILD_DIR" "$CACHE_DIR" $cache_directories
    fi
  else
    echo "Skipping cache restore ($cache_status)"
  fi
}

header "Restoring cache"
restore_cache | output "$LOG_FILE"

build_dependencies() {
<<<<<<< HEAD
  if $PREBUILD; then
=======
  run_if_present 'heroku-prebuild'
  if $YARN; then
    yarn_node_modules "$BUILD_DIR"
  elif $PREBUILD; then
>>>>>>> 0387c211
    echo "Prebuild detected (node_modules already exists)"
    npm_rebuild "$BUILD_DIR"
  else
    npm_node_modules "$BUILD_DIR"
  fi
<<<<<<< HEAD
=======
  run_if_present 'heroku-postbuild'
  # TODO: run_if_present 'build'
>>>>>>> 0387c211
}

header "Building dependencies"
build_dependencies | output "$LOG_FILE"

cache_build() {
  local cache_directories=$(get_cache_directories)

  echo "Clearing previous node cache"
  clear_cache
  if ! ${NODE_MODULES_CACHE:-true}; then
    echo "Skipping cache save (disabled by config)"
  elif [ "$cache_directories" == "" ]; then
    echo "Saving 2 cacheDirectories (default):"
    save_cache_directories "$BUILD_DIR" "$CACHE_DIR" "$DEFAULT_CACHE"
  else
    echo "Saving $(echo $cache_directories | wc -w | xargs) cacheDirectories (package.json):"
    save_cache_directories "$BUILD_DIR" "$CACHE_DIR" $cache_directories
  fi
  save_signature
}

header "Caching build"
cache_build | output "$LOG_FILE"

summarize_build() {
  list_dependencies "$BUILD_DIR"
}

header "Build succeeded!"
summarize_build | output "$LOG_FILE"

warn_no_start "$LOG_FILE"
warn_unmet_dep "$LOG_FILE"<|MERGE_RESOLUTION|>--- conflicted
+++ resolved
@@ -22,15 +22,11 @@
 cd $BUILD_DIR
 export PATH="$BUILD_DIR/.heroku/node/bin:$BUILD_DIR/.heroku/yarn/bin":$PATH
 
-<<<<<<< HEAD
 # CF Common
 export BUILDPACK_PATH=$BP_DIR
 source $BP_DIR/compile-extensions/lib/common
 # END CF Common
 LOG_FILE='/tmp/node-build-log.txt'
-=======
-LOG_FILE=$(mktemp -t node-build-log.XXXXX)
->>>>>>> 0387c211
 echo "" > "$LOG_FILE"
 
 ### Load dependencies
@@ -112,14 +108,9 @@
     install_nodejs "$node_engine" "$BUILD_DIR/.heroku/node"
     install_npm "$npm_engine" "$BUILD_DIR/.heroku/node"
   fi
-<<<<<<< HEAD
-=======
   if $YARN; then
     install_yarn "$BUILD_DIR/.heroku/yarn" "$yarn_engine"
   fi
-
-  warn_old_npm
->>>>>>> 0387c211
 }
 
 header "Installing binaries"
@@ -152,24 +143,17 @@
 restore_cache | output "$LOG_FILE"
 
 build_dependencies() {
-<<<<<<< HEAD
-  if $PREBUILD; then
-=======
   run_if_present 'heroku-prebuild'
   if $YARN; then
     yarn_node_modules "$BUILD_DIR"
   elif $PREBUILD; then
->>>>>>> 0387c211
     echo "Prebuild detected (node_modules already exists)"
     npm_rebuild "$BUILD_DIR"
   else
     npm_node_modules "$BUILD_DIR"
   fi
-<<<<<<< HEAD
-=======
   run_if_present 'heroku-postbuild'
   # TODO: run_if_present 'build'
->>>>>>> 0387c211
 }
 
 header "Building dependencies"
