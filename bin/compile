#!/usr/bin/env bash

set -e            # fail fast
set -o pipefail   # don't ignore exit codes when piping output
# set -x          # enable debugging

# Configure directories
build_dir=$1
cache_dir=$2
env_dir=$3
bp_dir=$(cd $(dirname $0); cd ..; pwd)

<<<<<<< HEAD
# CF Common
export BUILDPACK_PATH=$bp_dir
source $bp_dir/compile-extensions/lib/common
# END CF Common

# Fix leak
unset GIT_DIR

=======
>>>>>>> b659a6ce
# Load some convenience functions like status(), echo(), and indent()
source $bp_dir/bin/common.sh

# Fix leak
status "Resetting git environment"
unset GIT_DIR

# Output npm debug info on error
trap cat_npm_debug_log ERR

# Look in package.json's engines.node field for a semver range
semver_range=$(cat $build_dir/package.json | $bp_dir/vendor/jq -r .engines.node)

# Resolve node version using semver.io
if is_cached
then
  node_version=$($bp_dir/bin/node $bp_dir/lib/version_resolver.js "$semver_range")
else
  node_version=$(curl --silent --get --data-urlencode "range=${semver_range}" https://semver.io/node/resolve)
fi

# Exit if no possible node version found
if [ "$node_version" == "" ]; then
  status "Node Engine matching $semver_range is not provided by this buildpack. Please upgrade your buildpack to receive the latest resources."
  exit 1
fi

# Recommend using semver ranges in a safe manner
if [ "$semver_range" == "null" ]; then
  protip "Specify a node version in package.json"
  semver_range=""
elif [ "$semver_range" == "*" ]; then
  protip "Avoid using semver ranges like '*' in engines.node"
elif [ ${semver_range:0:1} == ">" ]; then
  protip "Avoid using semver ranges starting with '>' in engines.node"
fi

# Output info about requested range and resolved node version
if [ "$semver_range" == "" ]; then
  status "Defaulting to latest stable node: $node_version"
else
  status "Requested node range:  $semver_range"
  status "Resolved node version: $node_version"
fi

# Download node from Heroku's S3 mirror of nodejs.org/dist
status "Downloading and installing node"
node_url="http://s3pository.heroku.com/node/v$node_version/node-v$node_version-linux-x64.tar.gz"
(curl `translate_dependency_url $node_url` -s --fail -o - | tar xzf - -C $build_dir)  || (echo -e "\n-----> Resource $node_url does not exist." 1>&2 ; exit 22)

# Move node (and npm) into ./vendor and make them executable
mkdir -p $build_dir/vendor
mv $build_dir/node-v$node_version-linux-x64 $build_dir/vendor/node
chmod +x $build_dir/vendor/node/bin/*
PATH=$build_dir/vendor/node/bin:$PATH

# Run subsequent node/npm commands from the build path
cd $build_dir

# If node_modules directory is checked into source control then
# rebuild any native deps. Otherwise, restore from the build cache.
if test -d $build_dir/node_modules; then
  status "Found existing node_modules directory; skipping cache"
  status "Rebuilding any native dependencies"
  npm rebuild 2>&1 | indent
elif test -d $cache_dir/node/node_modules; then
  status "Restoring node_modules directory from cache"
  cp -r $cache_dir/node/node_modules $build_dir/

  status "Pruning cached dependencies not specified in package.json"
  npm prune --production 2>&1 | indent

  if test -f $cache_dir/node/.heroku/node-version && [ $(cat $cache_dir/node/.heroku/node-version) != "$node_version" ]; then
    status "Node version changed since last build; rebuilding dependencies"
    npm rebuild 2>&1 | indent
  fi

fi

# Scope config var availability only to `npm install`
(
  if [ -d "$env_dir" ]; then
    status "Exporting config vars to environment"
    export_env_dir $env_dir
  fi

  status "Installing dependencies"
  # Make npm output to STDOUT instead of its default STDERR
  npm install --userconfig $build_dir/.npmrc --production 2>&1 | indent
)

# Persist goodies like node-version in the slug
mkdir -p $build_dir/.heroku

# Save resolved node version in the slug for later reference
echo $node_version > $build_dir/.heroku/node-version

# Purge node-related cached content, being careful not to purge the top-level
# cache, for the sake of heroku-buildpack-multi apps.
rm -rf $cache_dir/node_modules # (for apps still on the older caching strategy)
rm -rf $cache_dir/node
mkdir -p $cache_dir/node

# If app has a node_modules directory, cache it.
if test -d $build_dir/node_modules; then
  status "Caching node_modules directory for future builds"
  cp -r $build_dir/node_modules $cache_dir/node
fi

# Copy goodies to the cache
cp -r $build_dir/.heroku $cache_dir/node

status "Cleaning up node-gyp and npm artifacts"
rm -rf "$build_dir/.node-gyp"
rm -rf "$build_dir/.npm"

# If Procfile is absent, try to create one using `npm start`
if [ ! -e $build_dir/Procfile ]; then
  npm_start=$(cat $build_dir/package.json | $bp_dir/vendor/jq -r .scripts.start)

  # If `scripts.start` is set in package.json, or a server.js file
  # is present in the app root, then create a default Procfile
  if [ "$npm_start" != "null" ] || [ -f $build_dir/server.js ]; then
    status "No Procfile found; Adding npm start to new Procfile"
    echo "web: npm start" > $build_dir/Procfile
  else
    status "Procfile not found and npm start script is undefined"
    protip "Create a Procfile or specify a start script in package.json"
  fi
fi

# Update the PATH
status "Building runtime environment"
mkdir -p $build_dir/.profile.d
echo "export PATH=\"\$HOME/vendor/node/bin:\$HOME/bin:\$HOME/node_modules/.bin:\$PATH\";" > $build_dir/.profile.d/nodejs.sh<|MERGE_RESOLUTION|>--- conflicted
+++ resolved
@@ -10,17 +10,11 @@
 env_dir=$3
 bp_dir=$(cd $(dirname $0); cd ..; pwd)
 
-<<<<<<< HEAD
 # CF Common
 export BUILDPACK_PATH=$bp_dir
 source $bp_dir/compile-extensions/lib/common
 # END CF Common
 
-# Fix leak
-unset GIT_DIR
-
-=======
->>>>>>> b659a6ce
 # Load some convenience functions like status(), echo(), and indent()
 source $bp_dir/bin/common.sh
 
